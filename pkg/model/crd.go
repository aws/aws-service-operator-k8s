--- conflicted
+++ resolved
@@ -253,14 +253,9 @@
 func (r *CRD) AddSpecField(
 	memberNames names.Names,
 	shapeRef *awssdkmodel.ShapeRef,
-<<<<<<< HEAD
-) {
-	fieldConfigs := r.genCfg.ResourceFields(r.Names.Original)
+) *CRDField {
+  fieldConfigs := r.genCfg.ResourceFields(r.Names.Original)
 	crdField := newCRDField(r, memberNames, shapeRef, fieldConfigs[memberNames.Original])
-=======
-) *CRDField {
-	crdField := newCRDField(r, memberNames, shapeRef, nil)
->>>>>>> 900e7f74
 	r.SpecFields[memberNames.Original] = crdField
 	return crdField
 }
